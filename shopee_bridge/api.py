--- conflicted
+++ resolved
@@ -1,20 +1,201 @@
-"""
-Shopee Bridge API endpoints for ERPNext. Only input validation and service/job calls.
-"""
-from typing import Any, Dict, List
-
-def connect_to_shopee(scopes: List[str]) -> str:
+import time, hmac, hashlib, requests, frappe
+from frappe.utils import get_url, nowdate
+
+def _settings():
+    return frappe.get_single("Shopee Settings")
+
+def _base():
+    """Host Shopee sesuai Environment di Shopee Settings."""
+    s = _settings()
+    env = (getattr(s, "environment", None) or "Test").strip()
+    if env == "Production":
+        return "https://partner.shopeemobile.com"
+    return "https://partner.test-stable.shopeemobile.com"
+
+def _sign(key: str, s: str) -> str:
+    return hmac.new((key or "").strip().encode(), s.encode(), hashlib.sha256).hexdigest()
+
+def _call(path: str, partner_id: str, partner_key: str,
+    shop_id: str | None = None, access_token: str | None = None,
+    params: dict | None = None, timeout: int = 30):
+    ts = int(time.time())
+
+    payload = f"{partner_id}{path}{ts}{access_token or ''}{shop_id or ''}"
+    sign = _sign(partner_key, payload)
+
+    q = {
+        "partner_id": partner_id,
+        "timestamp": ts,
+        "sign": sign,
+    }
+    if access_token:
+        q["access_token"] = access_token
+    if shop_id:
+        q["shop_id"] = shop_id
+
+    url = f"{_base()}{path}"
+
+    # Heuristic: endpoint yang mengandung 'get_' → gunakan GET + querystring
+    use_get = path.startswith("/api/v2/") and ("/get_" in path or path.endswith("/get"))
+    try:
+        if use_get:
+            # gabungkan params ke querystring
+            qp = dict(q)
+            if params:
+                # Konversi semua value ke str untuk aman di querystring
+                for k, v in params.items():
+                    qp[k] = str(v)
+            r = requests.get(url, params=qp, timeout=timeout)
+        else:
+            # default: POST body JSON
+            r = requests.post(
+                url,
+                params=q,
+                json=(params or {}),
+                headers={"Content-Type": "application/json"},
+                timeout=timeout,
+            )
+
+        if r.headers.get("content-type", "").startswith("application/json"):
+            data = r.json()
+        else:
+            data = {"error": "HTTP", "message": r.text}
+
+        # Pastikan selalu dict
+        if isinstance(data, list):
+            data = {"response": {"_list_payload": data}}
+
+        return data
+    except requests.exceptions.RequestException as e:
+        return {"error": "REQUEST_ERROR", "message": str(e)}
+
+@frappe.whitelist()
+def connect_url(app_type: str = "shop"):
+    """Bangun URL OAuth. app_type: 'shop' (Seller API) atau 'merchant' (CB/Merchant)."""
+    from urllib.parse import quote
+    s = frappe.get_single("Shopee Settings")
+
+    path = "/api/v2/shop/auth_partner" if app_type == "shop" else "/api/v2/merchant/auth_partner"
+    ts = int(time.time())
+
+    partner_id = str(s.partner_id).strip()
+    partner_key = (s.partner_key or "").strip()
+
+    # sign base string: partner_id + path + timestamp (NO access_token/shop_id for auth)
+    sign = _sign(partner_key, f"{partner_id}{path}{ts}")
+
+    # redirect HARUS sama persis dengan yang didaftarkan di Shopee OP
+    redirect = "https://erp.managerio.ddns.net/app/shopee-settings"
+
+    # urutan param disusun seperti contoh resmi Shopee: partner_id, redirect, timestamp, sign
+    url = (
+        f"{_base()}{path}"
+        f"?partner_id={partner_id}"
+        f"&redirect={quote(redirect,safe='')}"
+        f"&timestamp={ts}"
+        f"&sign={sign}"
+    )
+    return {"url": url}
+
+@frappe.whitelist(allow_guest=True)
+def oauth_callback(code=None, shop_id=None, **kw):
+    """Tukar code → access_token & refresh_token lalu simpan."""
+    if not code:
+        frappe.throw("Authorization code is required")
+        
+    s = _settings()
+    
+    # Use exchange_code function for consistency
+    try:
+        result = exchange_code(code, shop_id)
+        return "Shopee connected successfully"
+    except Exception as e:
+        frappe.throw(f"OAuth callback failed: {str(e)}")
+
+@frappe.whitelist()
+def refresh_if_needed():
+    """Refresh token jika mau habis. Dipanggil scheduler."""
+    s = _settings()
+    if not s.refresh_token:
+        return {"status": "no_refresh_token"}
+        
+    now = int(time.time())
+    if s.token_expire_at and (int(s.token_expire_at) - now) > 300:
+        return {"status": "token_still_valid"}
+        
+    res = _call("/api/v2/auth/access_token/get", str(s.partner_id).strip(), s.partner_key,
+                s.shop_id, None, {"refresh_token": s.refresh_token, "shop_id": s.shop_id})
+    
+    if res.get("error"):
+        frappe.log_error(f"Token refresh failed: {res.get('error')} - {res.get('message')}")
+        return {"status": "error", "message": res.get("message")}
+        
+    resp = res.get("response") or {}
+    if resp.get("access_token"):
+        s.access_token = resp["access_token"]
+        s.refresh_token = resp.get("refresh_token", s.refresh_token)
+        s.token_expire_at = now + int(resp.get("expire_in") or 0)
+        s.save(ignore_permissions=True)
+        frappe.db.commit()
+        return {"status": "refreshed"}
+    
+    return {"status": "no_new_token"}
+
+@frappe.whitelist()
+def sync_recent_orders(hours: int = 24):
+    """Tarik order by update_time → Sales Invoice + Payment Entry."""
+    s = _settings()
+    
+    if not s.access_token:
+        frappe.throw("Access token required. Please authenticate with Shopee first.")
+        
+    now = int(time.time())
+    last = int(s.last_success_update_time or 0)
+    overlap = int(getattr(s, "overlap_seconds", 600) or 600)
+    time_from = (now - hours * 3600) if last == 0 else max(0, last - overlap)
+    time_to = now
+
+    offset, page_size = 0, 50
+    highest = last
+
+    while True:
+        ol = _call("/api/v2/order/get_order_list", str(s.partner_id).strip(), s.partner_key,
+                   s.shop_id, s.access_token, {
+                       "time_range_field": "update_time",
+                       "time_from": time_from, "time_to": time_to,
+                       "page_size": page_size,
+                       "order_status": "READY_TO_SHIP,PROCESSED,COMPLETED",
+                       "offset": offset
+                   })
+        
+        if ol.get("error"):
+            frappe.throw(f"Failed to get orders: {ol.get('error')} - {ol.get('message')}")
+            
+        resp = ol.get("response") or {}
+        for o in resp.get("order_list", []):
+            order_sn = o.get("order_sn")
+            if order_sn:
+                _process_order(order_sn)
+                ut = int(o.get("update_time") or 0)
+                if ut > highest:
+                    highest = ut
+
+        if not resp.get("has_next_page"):
+            break
+        offset = resp.get("next_offset", offset + page_size)
+
+    if highest > (s.last_success_update_time or 0):
+        s.last_success_update_time = highest
+        s.save(ignore_permissions=True)
+        frappe.db.commit()
+
+    return {"from": time_from, "to": time_to, "max_update_time": highest}
+
+def _ensure_item_exists(sku: str, item_data: dict, rate: float) -> str:
     """
-    Initiate OAuth connection to Shopee.
-    Args:
-        scopes: List of OAuth scopes.
-    Returns:
-        Redirect URL for Shopee authorization.
+    Ensure item exists in ERPNext, create if not found.
+    Returns the item_code to use.
     """
-<<<<<<< HEAD
-    # TODO: Validate scopes, call auth.build_authorize_url
-    pass
-=======
     # Check if item already exists
     if frappe.db.exists("Item", sku):
         return sku
@@ -181,14 +362,7 @@
                       + float(esc.get("voucher_code_seller") or 0),
     }
 
-    # Resolve receivable account: use Company.default_receivable_account, fallback to Debtors - <abbr>
-    company = frappe.db.get_single_value("Global Defaults", "default_company")
-    paid_from = frappe.db.get_value("Company", company, "default_receivable_account")
-    if not paid_from:
-        # Try invoice's debit_to if available later (after SI creation) else generic pattern
-        paid_from = getattr(si, "debit_to", None) or frappe.db.get_value("Account", {"company": company, "account_type": "Receivable"}, "name")
-    if not paid_from:
-        paid_from = "Debtors - AC"
+    paid_from = frappe.db.get_single_value("Accounts Settings", "default_receivable_account") or "Debtors - AC"
     paid_to   = "Bank - Shopee (Escrow)"
 
     pe = frappe.new_doc("Payment Entry")
@@ -201,62 +375,313 @@
     pe.paid_to = paid_to
     pe.paid_amount = net
     pe.received_amount = net
->>>>>>> 5a5787e0
-
-def oauth_callback(**params) -> Dict[str, Any]:
+
+    r = pe.append("references", {})
+    r.reference_doctype = "Sales Invoice"
+    r.reference_name = si.name
+    r.allocated_amount = net + sum(fees.values())
+
+    for k, v in fees.items():
+        if v:
+            d = pe.append("deductions", {})
+            d.account = ACC[k]
+            d.amount  = v
+
+    pe.insert(ignore_permissions=True)
+    pe.submit()
+
+@frappe.whitelist()
+def debug_sign():
+    """Debug signature generation"""
+    s = frappe.get_single("Shopee Settings")
+    path = "/api/v2/shop/auth_partner"  # Seller/Shop API
+    ts = int(time.time())
+
+    partner_id = str(s.partner_id).strip()
+    partner_key = (s.partner_key or "").strip()
+    base = f"{partner_id}{path}{ts}"
+    sign = _sign(partner_key, base)
+
+    return {
+        "partner_id": partner_id,
+        "partner_key_length": len(partner_key),
+        "partner_key_first_10": partner_key[:10] + "..." if len(partner_key) > 10 else partner_key,
+        "path": path,
+        "timestamp": ts,
+        "base_string": base,
+        "signature": sign,
+        "url": f"{_base()}{path}?partner_id={partner_id}&timestamp={ts}&sign={sign}",
+        "environment": s.environment
+    }
+
+@frappe.whitelist()
+def exchange_code(code: str, shop_id: str | None = None):
     """
-    Handle OAuth callback from Shopee.
-    Args:
-        params: Callback parameters.
-    Returns:
-        Success/failure dict.
+    Manual: tukar code -> access_token & refresh_token, simpan di Shopee Settings.
+    Panggil dari Client Script.
     """
-    # TODO: Validate params, call auth.handle_oauth_callback
-    pass
-
-def test_shopee_connection() -> Dict[str, Any]:
+    if not code or not code.strip():
+        frappe.throw("Authorization code is required")
+        
+    s = _settings()
+    partner_id = str(s.partner_id).strip()
+    partner_key = (s.partner_key or "").strip()
+    
+    if not partner_id or not partner_key:
+        frappe.throw("Partner ID and Partner Key must be configured in Shopee Settings")
+
+    ts = int(time.time())
+    path = "/api/v2/auth/token/get"
+    
+    # For token exchange, signature is: partner_id + path + timestamp (NO access_token/shop_id)
+    base_string = f"{partner_id}{path}{ts}"
+    sign = _sign(partner_key, base_string)
+
+    url = f"{_base()}{path}?partner_id={partner_id}&timestamp={ts}&sign={sign}"
+    body = {"code": code, "partner_id": int(partner_id)}
+    
+    if shop_id:
+        body["shop_id"] = int(shop_id)
+
+    try:
+        r = requests.post(url, json=body, headers={"Content-Type": "application/json"}, timeout=30)
+        
+        if r.headers.get("content-type", "").startswith("application/json"):
+            data = r.json()
+        else:
+            frappe.throw(f"Invalid response from Shopee: {r.text}")
+            
+    except requests.exceptions.RequestException as e:
+        frappe.throw(f"Request to Shopee failed: {str(e)}")
+
+    # Check for API errors
+    if data.get("error"):
+        error_msg = data.get("message", "Unknown error")
+        frappe.throw(f"Shopee API error: {data.get('error')} - {error_msg}")
+
+    # Extract response data
+    response_data = data.get("response", data)  # Some responses have nested "response"
+    
+    if not response_data.get("access_token"):
+        frappe.throw("No access token received from Shopee")
+
+    # Save tokens to settings
+    s.access_token = response_data.get("access_token")
+    s.refresh_token = response_data.get("refresh_token")
+    s.token_expire_at = int(time.time()) + int(response_data.get("expire_in", 0))
+    
+    if shop_id:
+        s.shop_id = shop_id
+        
+    s.save(ignore_permissions=True)
+    frappe.db.commit()
+
+    return {
+        "ok": True,
+        "shop_id": s.shop_id,
+        "expire_at": s.token_expire_at,
+        "access_token_preview": s.access_token[:10] + "..." if s.access_token else None
+    }
+
+def _cfg_defaults():
+    s = _settings()
+    return {
+        "price_list": getattr(s, "price_list", None) or "Standard Selling",
+        "item_group": getattr(s, "item_group", None) or "Products",
+        "stock_uom":  getattr(s, "stock_uom",  None) or "pcs",
+    }
+
+def _get_or_create_price_list(pl_name: str):
+    if not frappe.db.exists("Price List", {"price_list_name": pl_name}):
+        pl = frappe.new_doc("Price List")
+        pl.price_list_name = pl_name
+        pl.selling = 1
+        pl.insert(ignore_permissions=True)
+
+def _upsert_price(item_code: str, price_list: str, currency: str, rate: float):
+    _get_or_create_price_list(price_list)
+    cond = {"item_code": item_code, "price_list": price_list, "currency": currency}
+    name = frappe.db.get_value("Item Price", cond, "name")
+    if name:
+        ip = frappe.get_doc("Item Price", name)
+        ip.price_list_rate = rate
+        ip.save(ignore_permissions=True)
+    else:
+        ip = frappe.new_doc("Item Price")
+        ip.update({
+            "item_code": item_code,
+            "price_list": price_list,
+            "currency": currency,
+            "price_list_rate": rate,
+        })
+        ip.insert(ignore_permissions=True)
+
+def _upsert_item(item_code: str, item_name: str, item_group: str, stock_uom: str, rate: float) -> str:
+    """Idempotent upsert Item. Return item_code actually used."""
+    try:
+        exists = frappe.db.exists("Item", {"item_code": item_code})
+        if exists:
+            doc = frappe.get_doc("Item", exists)
+            # update minimal fields bila kosong/berubah
+            if item_name and doc.item_name != item_name[:140]:
+                doc.item_name = item_name[:140]
+            if doc.item_group != item_group:
+                doc.item_group = item_group
+            if doc.stock_uom != stock_uom:
+                doc.stock_uom = stock_uom
+            # standar rate hanya sebagai default (boleh diupdate)
+            if rate and (float(doc.get("standard_rate") or 0) != float(rate)):
+                doc.standard_rate = rate
+            doc.save(ignore_permissions=True)
+            return doc.name
+        else:
+            doc = frappe.new_doc("Item")
+            doc.item_code = item_code
+            doc.item_name = item_name[:140]
+            doc.item_group = item_group
+            doc.stock_uom = stock_uom
+            doc.is_stock_item = 1
+            doc.is_sales_item = 1
+            if rate:
+                doc.standard_rate = rate
+            doc.insert(ignore_permissions=True)
+            return doc.name
+    except Exception:
+        # fallback terakhir
+        return _create_fallback_item(item_code, item_name, rate)
+
+def _get_models_for_item(item_id: int):
+    s = _settings()
+    res = _call(
+        "/api/v2/product/get_model_list",
+        str(s.partner_id).strip(),
+        s.partner_key,
+        s.shop_id,
+        s.access_token,
+        {"item_id": int(item_id)},
+    )
+    resp = res.get("response") or {}
+    models = resp.get("model") or resp.get("models") or []
+    return models if isinstance(models, list) else []
+
+
+# --- nama item dasar (tanpa model) ---
+def _get_item_base_info(item_id: int):
+    s = _settings()
+    res = _call(
+        "/api/v2/product/get_item_base_info",
+        str(s.partner_id).strip(),
+        s.partner_key,
+        s.shop_id,
+        s.access_token,
+        {"item_id_list": str(item_id)},
+    )
+    lst = (res.get("response") or {}).get("item_list", []) or []
+    return lst[0] if lst and isinstance(lst, list) else {}
+
+@frappe.whitelist()
+def sync_items(hours: int = 720, status: str = "NORMAL"):
     """
-    Test Shopee API connection using current settings.
-    Returns:
-        Success/failure dict.
+    Sinkron Item dari Shopee ke ERPNext dengan model_sku sebagai Item Code bila ada.
+    - hours: jendela update_time ke belakang (default 30 hari).
+    - status: filter Shopee item_status (default 'NORMAL').
     """
-    # TODO: Call services/orders.get_order_list with dummy params
-    pass
-
-def webhook_live() -> Dict[str, Any]:
-    """
-    Shopee live webhook endpoint. Validates signature, inserts inbox row, returns 200.
-    Returns:
-        Success dict.
-    """
-    # TODO: Validate signature, insert Shopee Webhook Inbox, enqueue job
-    pass
-
-def webhook_test() -> Dict[str, Any]:
-    """
-    Shopee test webhook endpoint. Validates signature, inserts inbox row, returns 200.
-    Returns:
-        Success dict.
-    """
-    # TODO: Validate signature, insert Shopee Webhook Inbox, enqueue job
-    pass
-
-def sync_orders_api(minutes: int = 15) -> Dict[str, Any]:
-    """
-    Manually trigger incremental order sync.
-    Args:
-        minutes: How far back to sync.
-    Returns:
-        Sync result dict.
-    """
-    # TODO: Call jobs/sync_orders.run
-    pass
-
-def sync_finance_api() -> Dict[str, Any]:
-    """
-    Manually trigger finance sync.
-    Returns:
-        Sync result dict.
-    """
-    # TODO: Call jobs/sync_finance.run
-    pass+    s = _settings()
+    defaults = _cfg_defaults()
+    currency = "IDR"
+
+    now = int(time.time())
+    time_from = now - hours * 3600
+    time_to = now
+
+    page_size, offset = 100, 0
+    created, updated = 0, 0
+    processed_items = 0
+
+    while True:
+        gl = _call(
+            "/api/v2/product/get_item_list",
+            str(s.partner_id).strip(),
+            s.partner_key,
+            s.shop_id,
+            s.access_token,
+            {
+                "offset": offset,
+                "page_size": page_size,
+                "update_time_from": time_from,
+                "update_time_to": time_to,
+                "item_status": status,
+            },
+        )
+
+        # Guard: pastikan dict & bukan error
+        if not isinstance(gl, dict):
+            frappe.log_error(
+                f"Unexpected get_item_list payload type: {type(gl).__name__}",
+                "Shopee sync_items",
+            )
+            return {"ok": False, "error": "bad_payload_type"}
+
+        if gl.get("error"):
+            frappe.log_error(f"get_item_list error: {gl.get('error')} - {gl.get('message')}", "Shopee sync_items")
+            return {"ok": False, "error": gl.get("error"), "message": gl.get("message")}
+
+        resp = gl.get("response") or {}
+        # Beberapa region: 'item' vs 'items', 'has_next_page' vs 'has_next'
+        item_list = (resp.get("item") or resp.get("items") or [])
+        if not isinstance(item_list, list):
+            item_list = []
+
+        has_next = bool(resp.get("has_next_page") or resp.get("has_next") or False)
+
+        for it in item_list:
+            processed_items += 1
+            item_id = int(it.get("item_id"))
+            base = _get_item_base_info(item_id)
+            base_name = base.get("item_name") or f"Item {item_id}"
+
+            models = _get_models_for_item(item_id)
+
+            # Tanpa model → satu Item
+            if not models:
+                sku = str(base.get("item_sku") or item_id)
+                rate = float(base.get("normal_price") or 0)
+                used_code = _upsert_item(
+                    sku, base_name, defaults["item_group"], defaults["stock_uom"], rate
+                )
+                _upsert_price(used_code, defaults["price_list"], currency, rate)
+                if not frappe.db.exists("Item", {"item_code": sku}):
+                    created += 1
+                else:
+                    updated += 1
+                continue
+
+            # Ada model → satu Item per model
+            for m in models:
+                model_sku = (m.get("model_sku") or "").strip()
+                sku = model_sku if model_sku else f"{item_id}-{m.get('model_id')}"
+                model_name = m.get("model_name") or ""
+                name = f"{base_name} - {model_name}" if model_name else base_name
+                rate = float(m.get("price") or m.get("original_price") or 0)
+
+                before_exists = frappe.db.exists("Item", {"item_code": sku})
+                used_code = _upsert_item(
+                    sku, name, defaults["item_group"], defaults["stock_uom"], rate
+                )
+                _upsert_price(used_code, defaults["price_list"], currency, rate)
+                if not before_exists and frappe.db.exists("Item", {"item_code": used_code}):
+                    created += 1
+                else:
+                    updated += 1
+
+        if not has_next:
+            break
+        offset = resp.get("next_offset", offset + page_size)
+
+    return {
+        "ok": True,
+        "window": {"from": time_from, "to": time_to},
+        "processed_items": processed_items,
+        "created": created,
+        "updated": updated,
+    }